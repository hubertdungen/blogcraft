import React, { useState, useEffect } from 'react';
import { useNavigate } from 'react-router-dom';
import BloggerService from '../services/BloggerService';

// Importar o serviço de internacionalização
import i18n, { LOCALES, t } from '../services/I18nService';

/**
 * Componente Settings - Configurações da aplicação
 * 
 * Permite ao utilizador configurar:
 * - Blog padrão
 * - Template padrão
 * - Intervalo de salvamento automático
 * - Backup automático
 * - Preferências visuais
 * - Idioma da interface
 */
function Settings({ theme, toggleTheme }) {
  const navigate = useNavigate();
  const [loading, setLoading] = useState(true);
  const [blogs, setBlogs] = useState([]);
  const [templates, setTemplates] = useState([]);
  const [language, setLanguage] = useState(i18n.getLocale());
  const [settings, setSettings] = useState({
    defaultBlogId: '',
    defaultTemplate: '',
    autoSaveInterval: 5,
    autoBackup: true,
    confirmBeforeDelete: true,
    defaultPublishStatus: 'draft',
<<<<<<< HEAD
    wideLayout: false,
=======
>>>>>>> 2a7e1ebc
    showDebugger: false
  });
  const [error, setError] = useState(null);
  
  // Carregar configurações e dados ao montar o componente
  useEffect(() => {
    loadSettings();
    loadBlogs();
    loadTemplates();
  }, []);

  /**
   * Carrega as configurações salvas
   */
  const loadSettings = () => {
    try {
      const savedSettings = JSON.parse(localStorage.getItem('blogcraft_settings') || '{}');
      
      setSettings({
        defaultBlogId: savedSettings.defaultBlogId || '',
        defaultTemplate: savedSettings.defaultTemplate || '',
        autoSaveInterval: savedSettings.autoSaveInterval || 5,
        autoBackup: savedSettings.autoBackup !== undefined ? savedSettings.autoBackup : true,
        confirmBeforeDelete: savedSettings.confirmBeforeDelete !== undefined ? savedSettings.confirmBeforeDelete : true,
        defaultPublishStatus: savedSettings.defaultPublishStatus || 'draft',
<<<<<<< HEAD
        wideLayout: savedSettings.wideLayout !== undefined ? savedSettings.wideLayout : false,
=======
>>>>>>> 2a7e1ebc
        showDebugger: savedSettings.showDebugger !== undefined ? savedSettings.showDebugger : false
      });
    } catch (error) {
      console.error('Erro ao carregar configurações:', error);
      setError(t('settings.confirmations.loadError'));
    }
  };

  /**
   * Carrega os blogs do utilizador
   */
  const loadBlogs = async () => {
    try {
      setLoading(true);
      
      const data = await BloggerService.getUserBlogs();
      
      if (data.items) {
        setBlogs(data.items);
      }
    } catch (error) {
      console.error('Erro ao buscar blogs:', error);
      setError(t('common.error', { message: error.message }));
    } finally {
      setLoading(false);
    }
  };

  /**
   * Carrega os templates salvos
   */
  const loadTemplates = () => {
    try {
      const savedTemplates = JSON.parse(localStorage.getItem('blogcraft_templates') || '[]');
      setTemplates(savedTemplates);
    } catch (error) {
      console.error('Erro ao carregar templates:', error);
      setTemplates([]);
    }
  };

  /**
   * Atualiza uma configuração
   */
  const handleSettingChange = (e, setting) => {
    const value =
<<<<<<< HEAD
      setting === 'autoBackup' || setting === 'confirmBeforeDelete' || setting === 'wideLayout' || setting === 'showDebugger'
=======
      setting === 'autoBackup' || setting === 'confirmBeforeDelete' || setting === 'showDebugger'
>>>>>>> 2a7e1ebc
        ? e.target.checked
        : setting === 'autoSaveInterval'
          ? parseInt(e.target.value, 10)
          : e.target.value;
    
    setSettings(prev => ({
      ...prev,
      [setting]: value
    }));
  };

  /**
   * Manipula a mudança de idioma
   */
  const handleLanguageChange = (e) => {
    const newLocale = e.target.value;
    setLanguage(newLocale);
  };

  /**
   * Salva as configurações
   */
  const handleSaveSettings = () => {
    try {
      // Salvar configurações gerais
      localStorage.setItem('blogcraft_settings', JSON.stringify(settings));

<<<<<<< HEAD
      // Notificar outros componentes sobre a atualização das configurações
      window.dispatchEvent(
        new CustomEvent('blogcraft_settings_update', {
          detail: { wideLayout: settings.wideLayout, showDebugger: settings.showDebugger }
        })
      );

=======
>>>>>>> 2a7e1ebc
      // Salvar idioma
      i18n.setLocale(language);

      // Notify application about settings update
      window.dispatchEvent(new Event('blogcraft_settings_updated'));

      alert(t('settings.confirmations.saveSuccess'));
    } catch (error) {
      console.error('Erro ao salvar configurações:', error);
      alert(t('common.error', { message: error.message }));
    }
  };

  /**
   * Restaura as configurações padrão
   */
  const handleResetSettings = () => {
    if (window.confirm(t('settings.confirmations.resetConfirm'))) {
      const defaultSettings = {
        defaultBlogId: '',
        defaultTemplate: '',
        autoSaveInterval: 5,
        autoBackup: true,
        confirmBeforeDelete: true,
        defaultPublishStatus: 'draft',
<<<<<<< HEAD
        wideLayout: false,
=======
>>>>>>> 2a7e1ebc
        showDebugger: false
      };

      setSettings(defaultSettings);
      localStorage.setItem('blogcraft_settings', JSON.stringify(defaultSettings));
      window.dispatchEvent(new Event('blogcraft_settings_updated'));
      alert(t('settings.confirmations.resetSuccess'));
    }
  };

  /**
   * Limpa todos os dados locais
   */
  const handleClearData = () => {
    if (window.confirm(t('settings.confirmations.clearDataConfirm'))) {
      // Manter apenas o token de autenticação
      const token = localStorage.getItem('blogcraft_token');
      const currentLocale = i18n.getLocale(); // Preservar o idioma atual
      
      // Limpar localStorage
      localStorage.clear();
      
      // Restaurar o token e idioma
      if (token) {
        localStorage.setItem('blogcraft_token', token);
      }
      localStorage.setItem('blogcraft_locale', currentLocale);
      
      // Recarregar a página
      window.location.reload();
    }
  };

  /**
   * Realiza logout
   */
  const handleLogout = () => {
    if (window.confirm(t('auth.confirmLogout'))) {
      localStorage.removeItem('blogcraft_token');
      navigate('/');
    }
  };

  return (
    <div className="settings-container">
      <div className="settings-content">
        <h1>{t('settings.title')}</h1>
        
        {loading ? (
          <div className="loading">{t('common.loading')}</div>
        ) : error ? (
          <div className="error-message">{t('common.error', { message: error })}</div>
        ) : (
          <div className="settings-form">
            <div className="setting-group">
              <h2>{t('settings.sections.general')}</h2>
              
              <div className="setting-item">
                <label htmlFor="defaultBlog">{t('settings.fields.defaultBlog')}</label>
                <select
                  id="defaultBlog"
                  value={settings.defaultBlogId}
                  onChange={(e) => handleSettingChange(e, 'defaultBlogId')}
                >
                  <option value="">{t('common.selectOption')}</option>
                  {blogs.map(blog => (
                    <option key={blog.id} value={blog.id}>{blog.name}</option>
                  ))}
                </select>
                <p className="setting-description">{t('settings.fields.defaultBlogDesc')}</p>
              </div>
              
              <div className="setting-item">
                <label htmlFor="defaultTemplate">{t('settings.fields.defaultTemplate')}</label>
                <select
                  id="defaultTemplate"
                  value={settings.defaultTemplate}
                  onChange={(e) => handleSettingChange(e, 'defaultTemplate')}
                >
                  <option value="">{t('editor.templates.none')}</option>
                  {templates.map(template => (
                    <option key={template.id} value={template.id}>{template.name}</option>
                  ))}
                </select>
                <p className="setting-description">{t('settings.fields.defaultTemplateDesc')}</p>
              </div>
              
              <div className="setting-item">
                <label htmlFor="defaultPublishStatus">{t('settings.fields.publishStatus')}</label>
                <select
                  id="defaultPublishStatus"
                  value={settings.defaultPublishStatus}
                  onChange={(e) => handleSettingChange(e, 'defaultPublishStatus')}
                >
                  <option value="draft">{t('dashboard.posts.status.draft')}</option>
                  <option value="publish">{t('dashboard.posts.status.published')}</option>
                  <option value="scheduled">{t('dashboard.posts.status.scheduled')}</option>
                </select>
                <p className="setting-description">{t('settings.fields.publishStatusDesc')}</p>
              </div>
            </div>
            
            <div className="setting-group">
              <h2>{t('settings.sections.autoSave')}</h2>
              
              <div className="setting-item">
                <label htmlFor="autoSaveInterval">{t('settings.fields.autoSaveInterval')}</label>
                <input
                  id="autoSaveInterval"
                  type="number"
                  min="1"
                  max="60"
                  value={settings.autoSaveInterval}
                  onChange={(e) => handleSettingChange(e, 'autoSaveInterval')}
                />
                <p className="setting-description">{t('settings.fields.autoSaveIntervalDesc')}</p>
              </div>
              
              <div className="setting-item">
                <label className="checkbox-label">
                  <input
                    type="checkbox"
                    checked={settings.autoBackup}
                    onChange={(e) => handleSettingChange(e, 'autoBackup')}
                  />
                  {t('settings.fields.autoBackup')}
                </label>
                <p className="setting-description">{t('settings.fields.autoBackupDesc')}</p>
              </div>
            </div>
            
            <div className="setting-group">
              <h2>{t('settings.sections.security')}</h2>
              
              <div className="setting-item">
                <label className="checkbox-label">
                  <input
                    type="checkbox"
                    checked={settings.confirmBeforeDelete}
                    onChange={(e) => handleSettingChange(e, 'confirmBeforeDelete')}
                  />
                  {t('settings.fields.confirmDelete')}
                </label>
                <p className="setting-description">{t('settings.fields.confirmDeleteDesc')}</p>
              </div>
            </div>
            
            <div className="setting-group">
              <h2>{t('settings.sections.appearance')}</h2>

              <div className="setting-item">
                <label className="checkbox-label">
                  <input
                    type="checkbox"
                    checked={settings.wideLayout}
                    onChange={(e) => handleSettingChange(e, 'wideLayout')}
                  />
                  {t('settings.fields.wideLayout')}
                </label>
                <p className="setting-description">{t('settings.fields.wideLayoutDesc')}</p>
              </div>

              <div className="setting-item">
                <label>{t('settings.fields.theme')}</label>
                <div className="theme-toggle">
                  <button
                    className={`theme-button ${theme === 'light' ? 'active' : ''}`}
                    onClick={() => toggleTheme('light')}
                  >
                    {t('settings.fields.themeLight')}
                  </button>
                  <button 
                    className={`theme-button ${theme === 'dark' ? 'active' : ''}`}
                    onClick={() => toggleTheme('dark')}
                  >
                    {t('settings.fields.themeDark')}
                  </button>
                </div>
                <p className="setting-description">{t('settings.fields.themeDesc')}</p>
              </div>
              
              {/* Seleção de idioma */}
              <div className="setting-item">
                <label htmlFor="language">{t('settings.fields.language')}</label>
                <select
                  id="language"
                  value={language}
                  onChange={handleLanguageChange}
                >
                  <option value={LOCALES.PT_PT}>Português</option>
                  <option value={LOCALES.EN_US}>English</option>
                </select>
                <p className="setting-description">{t('settings.fields.languageDesc')}</p>
              </div>
            </div>
            <div className="setting-group">
              <h2>{t('settings.sections.debug')}</h2>

              <div className="setting-item">
                <label className="checkbox-label">
                  <input
                    type="checkbox"
                    checked={settings.showDebugger}
                    onChange={(e) => handleSettingChange(e, 'showDebugger')}
                  />
                  {t('settings.fields.showDebugger')}
                </label>
                <p className="setting-description">{t('settings.fields.showDebuggerDesc')}</p>
              </div>
            </div>

            <div className="setting-group">
              <h2>{t('settings.sections.dataManagement')}</h2>

              <div className="data-actions">
                <button className="reset-settings-button" onClick={handleResetSettings}>
                  {t('settings.buttons.reset')}
                </button>

                <button className="clear-data-button" onClick={handleClearData}>
                  {t('settings.buttons.clearData')}
                </button>
              </div>
            </div>
            
            <div className="setting-actions">
              <button className="save-settings-button" onClick={handleSaveSettings}>
                {t('settings.buttons.save')}
              </button>
              
              <button className="logout-button" onClick={handleLogout}>
                {t('auth.logout')}
              </button>
            </div>
          </div>
        )}
      </div>
    </div>
  );
}

export default Settings;<|MERGE_RESOLUTION|>--- conflicted
+++ resolved
@@ -29,10 +29,7 @@
     autoBackup: true,
     confirmBeforeDelete: true,
     defaultPublishStatus: 'draft',
-<<<<<<< HEAD
     wideLayout: false,
-=======
->>>>>>> 2a7e1ebc
     showDebugger: false
   });
   const [error, setError] = useState(null);
@@ -58,10 +55,7 @@
         autoBackup: savedSettings.autoBackup !== undefined ? savedSettings.autoBackup : true,
         confirmBeforeDelete: savedSettings.confirmBeforeDelete !== undefined ? savedSettings.confirmBeforeDelete : true,
         defaultPublishStatus: savedSettings.defaultPublishStatus || 'draft',
-<<<<<<< HEAD
         wideLayout: savedSettings.wideLayout !== undefined ? savedSettings.wideLayout : false,
-=======
->>>>>>> 2a7e1ebc
         showDebugger: savedSettings.showDebugger !== undefined ? savedSettings.showDebugger : false
       });
     } catch (error) {
@@ -108,11 +102,7 @@
    */
   const handleSettingChange = (e, setting) => {
     const value =
-<<<<<<< HEAD
       setting === 'autoBackup' || setting === 'confirmBeforeDelete' || setting === 'wideLayout' || setting === 'showDebugger'
-=======
-      setting === 'autoBackup' || setting === 'confirmBeforeDelete' || setting === 'showDebugger'
->>>>>>> 2a7e1ebc
         ? e.target.checked
         : setting === 'autoSaveInterval'
           ? parseInt(e.target.value, 10)
@@ -139,8 +129,6 @@
     try {
       // Salvar configurações gerais
       localStorage.setItem('blogcraft_settings', JSON.stringify(settings));
-
-<<<<<<< HEAD
       // Notificar outros componentes sobre a atualização das configurações
       window.dispatchEvent(
         new CustomEvent('blogcraft_settings_update', {
@@ -148,8 +136,6 @@
         })
       );
 
-=======
->>>>>>> 2a7e1ebc
       // Salvar idioma
       i18n.setLocale(language);
 
@@ -175,10 +161,7 @@
         autoBackup: true,
         confirmBeforeDelete: true,
         defaultPublishStatus: 'draft',
-<<<<<<< HEAD
         wideLayout: false,
-=======
->>>>>>> 2a7e1ebc
         showDebugger: false
       };
 
