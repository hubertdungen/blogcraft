import React, { useState, useEffect } from 'react';
import { useNavigate, useLocation } from 'react-router-dom';
import { useGoogleLogin } from '@react-oauth/google';  // MUDANÇA AQUI
import AuthService from '../services/AuthService';
import Feedback from './Feedback';
<<<<<<< HEAD
import LanguageSelector from './LanguageSelector';
import i18n, { t } from '../services/I18nService';
=======
>>>>>>> 9122f898
import logo from '../logo.svg';

function Login() {
  const navigate = useNavigate();
  const location = useLocation();
  const [error, setError] = useState(null);
  const [isLoading, setIsLoading] = useState(false);
  const [_locale, setLocale] = useState(i18n.getLocale());

  // Check for existing token on mount
  useEffect(() => {
    const token = AuthService.getAuthToken();
    if (token && !AuthService.isTokenExpired()) {
      console.log('Valid token found, redirecting to dashboard');
      navigate('/dashboard', { replace: true });
    }
    if (location.state?.authError) {
      setError(`${location.state.authError}`);
    }
    const removeListener = i18n.addListener(setLocale);
    return () => removeListener();
  }, [navigate, location.state]);

  // MUDANÇA PRINCIPAL: Usar useGoogleLogin ao invés de GoogleLogin
  const login = useGoogleLogin({
    onSuccess: async (tokenResponse) => {
      setIsLoading(true);
      setError(null);
      
      try {
        // IMPORTANTE: Usar tokenResponse.access_token, não credential
        console.log('Received token response', tokenResponse);
        const tokenSaved = AuthService.setAuthToken(tokenResponse.access_token);
        
        if (!tokenSaved) {
          throw new Error('Failed to save authentication token');
        }
        
        // Redirect to dashboard
        setTimeout(() => {
          navigate('/dashboard', { replace: true });
        }, 500);
      } catch (err) {
        console.error('Error during login process:', err);
        setError(t('auth.loginError', { message: err.message }));
        setIsLoading(false);
      }
    },
    onError: (err) => {
      console.error('Google OAuth error:', err);
      setError(t('auth.loginError', { message: err.error || 'Please check your connection and try again.' }));
      setIsLoading(false);
    },
    scope: 'https://www.googleapis.com/auth/blogger',  // IMPORTANTE: Definir o scope
  });

  return (
    <div className="login-container">
      <div className="login-card">
        <h1>
          <img src={logo} alt="BlogCraft logo" className="logo-icon" />
<<<<<<< HEAD
          {t('app.name')}
        </h1>
        <p>{t('app.slogan')}</p>

=======
          BlogCraft
        </h1>
        <p>Editor Avançado para Blogger</p>
        
>>>>>>> 9122f898
        {error && (
          <Feedback 
            type="error" 
            message={error} 
            onDismiss={() => setError(null)} 
          />
        )}
        
        <div className="login-form">
          {isLoading ? (
            <div className="auth-loading">{t('auth.loggingIn')}</div>
          ) : (
            <button
              onClick={() => login()}
              className="google-login-button"
              style={{
                padding: '10px 20px',
                backgroundColor: '#4285f4',
                color: 'white',
                border: 'none',
                borderRadius: '4px',
                fontSize: '16px',
                cursor: 'pointer',
                display: 'flex',
                alignItems: 'center',
                gap: '10px'
              }}
            >
              <img
                src="https://www.gstatic.com/firebasejs/ui/2.0.0/images/auth/google.svg"
                alt="Google"
                style={{ width: '20px', height: '20px' }}
              />
              {t('auth.loginWithGoogle')}
            </button>
          )}
        </div>
      </div>
      <LanguageSelector />
    </div>
  );
}

export default Login;<|MERGE_RESOLUTION|>--- conflicted
+++ resolved
@@ -3,11 +3,8 @@
 import { useGoogleLogin } from '@react-oauth/google';  // MUDANÇA AQUI
 import AuthService from '../services/AuthService';
 import Feedback from './Feedback';
-<<<<<<< HEAD
 import LanguageSelector from './LanguageSelector';
 import i18n, { t } from '../services/I18nService';
-=======
->>>>>>> 9122f898
 import logo from '../logo.svg';
 
 function Login() {
@@ -69,17 +66,11 @@
       <div className="login-card">
         <h1>
           <img src={logo} alt="BlogCraft logo" className="logo-icon" />
-<<<<<<< HEAD
           {t('app.name')}
         </h1>
         <p>{t('app.slogan')}</p>
 
-=======
-          BlogCraft
-        </h1>
-        <p>Editor Avançado para Blogger</p>
-        
->>>>>>> 9122f898
+
         {error && (
           <Feedback 
             type="error" 
